<<<<<<< HEAD
# ListBeams.py
"""Given an RTPLAN DICOM file, list basic info for the beams in it
"""
# Copyright (c) 2008-2011 Darcy Mason
# This file is part of pydicom, relased under an MIT license.
#    See the file license.txt included with this distribution, also
#    available at http://pydicom.googlecode.com

import dicom

usage = """python ListBeams.py rtplan.dcm"""

def ListBeams(plan_dataset):
    """Return a string summarizing the RTPLAN beam information in the dataset"""
    lines = ["%13s %8s %8s %8s" % ("Beam name", "Number", "Gantry", "SSD (cm)")]
    for beam in plan_dataset.BeamSequence:
        cp0 = beam.ControlPointSequence[0]
        SSD = float(cp0.SourcetoSurfaceDistance / 10)
        lines.append("%13s %8s %8.1f %8.1f" % (beam.BeamName, str(beam.BeamNumber),
                                      cp0.GantryAngle, SSD))
    return "\n".join(lines)

if __name__ == "__main__":
    import sys
    if len(sys.argv) != 2:
        print usage
        sys.exit(-1)

    rtplan = dicom.read_file(sys.argv[1])
=======
# ListBeams.py
"""Given an RTPLAN DICOM file, list basic info for the beams in it
"""
# Copyright (c) 2008, 2009 Darcy Mason
# This file is part of pydicom, relased under an MIT license.
#    See the file license.txt included with this distribution, also
#    available at http://pydicom.googlecode.com

import dicom

usage = """python ListBeams.py rtplan.dcm"""

def ListBeams(plan_dataset):
    """Return a string summarizing the RTPLAN beam information in the dataset"""
    lines = ["%13s %8s %8s %8s" % ("Beam name", "Number", "Gantry", "SSD (cm)")]
    for beam in plan_dataset.Beams:
        cp0 = beam.ControlPoints[0]
        SSD = float(cp0.SourcetoSurfaceDistance / 10.0)
        lines.append("%13s %8s %8.1f %8.1f" % (beam.BeamName, str(beam.BeamNumber),
                                      cp0.GantryAngle, SSD))
    return "\n".join(lines)

if __name__ == "__main__":
    import sys
    if len(sys.argv) != 2:
        print usage
        sys.exit(-1)

    rtplan = dicom.read_file(sys.argv[1])
>>>>>>> 454768d0
    print ListBeams(rtplan)<|MERGE_RESOLUTION|>--- conflicted
+++ resolved
@@ -1,8 +1,7 @@
-<<<<<<< HEAD
 # ListBeams.py
 """Given an RTPLAN DICOM file, list basic info for the beams in it
 """
-# Copyright (c) 2008-2011 Darcy Mason
+# Copyright (c) 2008-2012 Darcy Mason
 # This file is part of pydicom, relased under an MIT license.
 #    See the file license.txt included with this distribution, also
 #    available at http://pydicom.googlecode.com
@@ -28,35 +27,4 @@
         sys.exit(-1)
 
     rtplan = dicom.read_file(sys.argv[1])
-=======
-# ListBeams.py
-"""Given an RTPLAN DICOM file, list basic info for the beams in it
-"""
-# Copyright (c) 2008, 2009 Darcy Mason
-# This file is part of pydicom, relased under an MIT license.
-#    See the file license.txt included with this distribution, also
-#    available at http://pydicom.googlecode.com
-
-import dicom
-
-usage = """python ListBeams.py rtplan.dcm"""
-
-def ListBeams(plan_dataset):
-    """Return a string summarizing the RTPLAN beam information in the dataset"""
-    lines = ["%13s %8s %8s %8s" % ("Beam name", "Number", "Gantry", "SSD (cm)")]
-    for beam in plan_dataset.Beams:
-        cp0 = beam.ControlPoints[0]
-        SSD = float(cp0.SourcetoSurfaceDistance / 10.0)
-        lines.append("%13s %8s %8.1f %8.1f" % (beam.BeamName, str(beam.BeamNumber),
-                                      cp0.GantryAngle, SSD))
-    return "\n".join(lines)
-
-if __name__ == "__main__":
-    import sys
-    if len(sys.argv) != 2:
-        print usage
-        sys.exit(-1)
-
-    rtplan = dicom.read_file(sys.argv[1])
->>>>>>> 454768d0
     print ListBeams(rtplan)