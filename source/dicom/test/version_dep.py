<<<<<<< HEAD
# version_dep.py
"""Holds test code that is dependent on certain python versions"""
# Copyright (c) 2009-2012 Darcy Mason
# This file is part of pydicom, released under a modified MIT license.
#    See the file license.txt included with this distribution, also
#    available at http://pydicom.googlecode.com

import warnings

def capture_warnings(function, *func_args, **func_kwargs):
    """Capture function result and warnings.
    """
    with warnings.catch_warnings(record=True) as w:
        warnings.simplefilter("always")
        result = function(*func_args, **func_kwargs)
        all_warnings = w
    return result, [str(warning.message) for warning in all_warnings]
=======
# version_dep.py
"""Holds test code that is dependent on certain python versions"""
#PZ copied 17 Feb 2012
# Copyright (c) 2009 Darcy Mason
# This file is part of pydicom, released under a modified MIT license.
#    See the file license.txt included with this distribution, also
#    available at http://pydicom.googlecode.com

from __future__ import with_statement # so will compile under python 2.5 without error
import warnings

def capture_warnings(function, *func_args, **func_kwargs):
    """Capture and function result and warnings.
    For python > 2.5
    """
    with warnings.catch_warnings(record=True) as w:
        warnings.simplefilter("always")
        result = function(*func_args, **func_kwargs)
        all_warnings = w     
    return result, [str(warning.message) for warning in all_warnings]
>>>>>>> 6d3591b7
<|MERGE_RESOLUTION|>--- conflicted
+++ resolved
@@ -1,4 +1,3 @@
-<<<<<<< HEAD
 # version_dep.py
 """Holds test code that is dependent on certain python versions"""
 # Copyright (c) 2009-2012 Darcy Mason
@@ -15,26 +14,4 @@
         warnings.simplefilter("always")
         result = function(*func_args, **func_kwargs)
         all_warnings = w
-    return result, [str(warning.message) for warning in all_warnings]
-=======
-# version_dep.py
-"""Holds test code that is dependent on certain python versions"""
-#PZ copied 17 Feb 2012
-# Copyright (c) 2009 Darcy Mason
-# This file is part of pydicom, released under a modified MIT license.
-#    See the file license.txt included with this distribution, also
-#    available at http://pydicom.googlecode.com
-
-from __future__ import with_statement # so will compile under python 2.5 without error
-import warnings
-
-def capture_warnings(function, *func_args, **func_kwargs):
-    """Capture and function result and warnings.
-    For python > 2.5
-    """
-    with warnings.catch_warnings(record=True) as w:
-        warnings.simplefilter("always")
-        result = function(*func_args, **func_kwargs)
-        all_warnings = w     
-    return result, [str(warning.message) for warning in all_warnings]
->>>>>>> 6d3591b7
+    return result, [str(warning.message) for warning in all_warnings]