# Copyright 2008-2018 pydicom authors. See LICENSE file for details.
"""Read a dicom media file"""


# Need zlib and io.BytesIO for deflate-compressed file
from io import BytesIO
import math
import os
from struct import (Struct, unpack)
import sys
from pathlib import Path
from typing import (
    BinaryIO, Union, Optional, List, Any, Callable, cast, MutableSequence,
<<<<<<< HEAD
    Iterator, Dict, Tuple
=======
    Iterator, Dict
>>>>>>> 4693362f
)
import traceback
import warnings
import zlib

from pydicom import config
from pydicom.charset import default_encoding, convert_encodings
from pydicom.config import logger
from pydicom.encaps import encapsulate
from pydicom.datadict import dictionary_VR
from pydicom.dataelem import (
    DataElement, RawDataElement, DataElement_from_raw, empty_value_for_VR
)
from pydicom.dataset import Dataset, FileDataset, FileMetaDataset
from pydicom.dicomdir import DicomDir
from pydicom.encaps import get_frame_offsets
from pydicom.errors import InvalidDicomError
<<<<<<< HEAD
from pydicom.filebase import DicomFile, DicomFileLike
=======
from pydicom.filebase import DicomFileLike
>>>>>>> 4693362f
from pydicom.fileutil import (
    read_undefined_length_value, path_from_pathlike, PathType, _unpack_tag
)
from pydicom.misc import size_in_bytes
from pydicom.pixel_data_handlers.numpy_handler import unpack_bits
from pydicom.sequence import Sequence
from pydicom.tag import (
    ItemTag, SequenceDelimiterTag, TupleTag, Tag, BaseTag, TagListType
)
import pydicom.uid
from pydicom.util.hexutil import bytes2hex
from pydicom.valuerep import extra_length_VRs


_FLOAT_PIXEL_DATA_TAGS = {0x7FE00008, 0x7FE00009, }
_UINT_PIXEL_DATA_TAGS = {0x7FE00010, }
_PIXEL_DATA_TAGS = _FLOAT_PIXEL_DATA_TAGS.union(_UINT_PIXEL_DATA_TAGS)

_JPEG_SOI_MARKER = b'\xFF\xD8'  # also JPEG-LS
_JPEG_EOI_MARKER = b'\xFF\xD9'  # also JPEG-LS
_JPEG2000_SOC_MARKER = b'\xFF\x4F'
_JPEG2000_EOC_MARKER = b'\xFF\xD9'
_START_MARKERS = {_JPEG_SOI_MARKER, _JPEG2000_SOC_MARKER}
_END_MARKERS = {_JPEG_EOI_MARKER, _JPEG2000_EOC_MARKER}


def data_element_generator(
    fp: BinaryIO,
    is_implicit_VR: bool,
    is_little_endian: bool,
    stop_when: Optional[Callable[[BaseTag, Optional[str], int], bool]] = None,
    defer_size: Optional[Union[int, str, float]] = None,
    encoding: Union[str, MutableSequence[str]] = default_encoding,
    specific_tags: Optional[List[BaseTag]] = None
) -> Iterator[Union[RawDataElement, DataElement]]:
    """Create a generator to efficiently return the raw data elements.

    .. note::

        This function is used internally - usually there is no need to call it
        from user code. To read data from a DICOM file, :func:`dcmread`
        shall be used instead.

    Parameters
    ----------
    fp : file-like
        The file-like to read from.
    is_implicit_VR : bool
        ``True`` if the data is encoded as implicit VR, ``False`` otherwise.
    is_little_endian : bool
        ``True`` if the data is encoded as little endian, ``False`` otherwise.
    stop_when : None, callable, optional
        If ``None`` (default), then the whole file is read. A callable which
        takes tag, VR, length, and returns ``True`` or ``False``. If it
        returns ``True``, ``read_data_element`` will just return.
    defer_size : int, str or float, optional
        See :func:`dcmread` for parameter info.
    encoding : Union[str, MutableSequence[str]]
        Encoding scheme
    specific_tags : list or None
        See :func:`dcmread` for parameter info.

    Yields
    -------
    RawDataElement or DataElement
        Yields DataElement for undefined length UN or SQ, RawDataElement
        otherwise.
    """
    # Summary of DICOM standard PS3.5-2008 chapter 7:
    # If Implicit VR, data element is:
    #    tag, 4-byte length, value.
    #        The 4-byte length can be FFFFFFFF (undefined length)*
    #
    # If Explicit VR:
    #    if OB, OW, OF, SQ, UN, or UT:
    #       tag, VR, 2-bytes reserved (both zero), 4-byte length, value
    #           For all but UT, the length can be FFFFFFFF (undefined length)*
    #   else: (any other VR)
    #       tag, VR, (2 byte length), value
    # * for undefined length, a Sequence Delimitation Item marks the end
    #        of the Value Field.
    # Note, except for the special_VRs, both impl and expl VR use 8 bytes;
    #    the special VRs follow the 8 bytes with a 4-byte length

    # With a generator, state is stored, so we can break down
    #    into the individual cases, and not have to check them again for each
    #    data element
    from pydicom.values import convert_string

    if is_little_endian:
        endian_chr = "<"
    else:
        endian_chr = ">"

    # assign implicit VR struct to variable as use later if VR assumed missing
    implicit_VR_struct = Struct(endian_chr + "HHL")
    if is_implicit_VR:
        element_struct = implicit_VR_struct
    else:  # Explicit VR
        # tag, VR, 2-byte length (or 0 if special VRs)
        element_struct = Struct(endian_chr + "HH2sH")
        extra_length_struct = Struct(endian_chr + "L")  # for special VRs
        extra_length_unpack = extra_length_struct.unpack  # for lookup speed

    # Make local variables so have faster lookup
    fp_read = fp.read
    fp_tell = fp.tell
    logger_debug = logger.debug
    debugging = config.debugging
    element_struct_unpack = element_struct.unpack
    defer_size = size_in_bytes(defer_size)

    tag_set = {Tag(tag) for tag in specific_tags} if specific_tags else set()
    has_tag_set = bool(tag_set)
    if has_tag_set:
        tag_set.add(Tag(0x00080005))  # Specific Character Set

    while True:
        # VR: Optional[str]

        # Read tag, VR, length, get ready to read value
        bytes_read = fp_read(8)
        if len(bytes_read) < 8:
            return  # at end of file

        if debugging:
            debug_msg = f"{fp.tell() - 8:08x}: {bytes2hex(bytes_read)}"

        if is_implicit_VR:
            # must reset VR each time; could have set last iteration (e.g. SQ)
            VR = None
            group, elem, length = element_struct_unpack(bytes_read)
        else:  # explicit VR
            group, elem, VR, length = element_struct_unpack(bytes_read)
            # defend against switching to implicit VR, some writer do in SQ's
            # issue 1067, issue 1035

            if not (b'AA' <= VR <= b'ZZ') and config.assume_implicit_vr_switch:
                # invalid VR, must be 2 cap chrs, assume implicit and continue
                VR = None
                group, elem, length = implicit_VR_struct.unpack(bytes_read)
            else:
                VR = VR.decode(default_encoding)
                if VR in extra_length_VRs:
                    bytes_read = fp_read(4)
                    length = extra_length_unpack(bytes_read)[0]
                    if debugging:
                        debug_msg += " " + bytes2hex(bytes_read)

        if debugging:
            debug_msg = "%-47s  (%04x, %04x)" % (debug_msg, group, elem)
            if not is_implicit_VR:
                debug_msg += " %s " % VR
            if length != 0xFFFFFFFF:
                debug_msg += "Length: %d" % length
            else:
                debug_msg += "Length: Undefined length (FFFFFFFF)"
            logger_debug(debug_msg)

        # Positioned to read the value, but may not want to -- check stop_when
        value_tell = fp_tell()
        tag = TupleTag((group, elem))
        if stop_when is not None:
            # XXX VR may be None here!! Should stop_when just take tag?
            if stop_when(tag, VR, length):
                if debugging:
                    logger_debug("Reading ended by stop_when callback. "
                                 "Rewinding to start of data element.")
                rewind_length = 8
                if not is_implicit_VR and VR in extra_length_VRs:
                    rewind_length += 4
                fp.seek(value_tell - rewind_length)
                return

        # Reading the value
        # First case (most common): reading a value with a defined length
        if length != 0xFFFFFFFF:
            # don't defer loading of Specific Character Set value as it is
            # needed immediately to get the character encoding for other tags
            if has_tag_set and tag not in tag_set:
                # skip the tag if not in specific tags
                fp.seek(fp_tell() + length)
                continue

            if (defer_size is not None and length > defer_size and
                    tag != BaseTag(0x00080005)):
                # Flag as deferred by setting value to None, and skip bytes
                value = None
                logger_debug("Defer size exceeded. "
                             "Skipping forward to next data element.")
                fp.seek(fp_tell() + length)
            else:
                value = (
                    fp_read(length) if length > 0
                    else cast(
                        Optional[bytes], empty_value_for_VR(VR, raw=True)
                    )
                )
                if debugging:
                    dotdot = "..." if length > 20 else "   "
                    displayed_value = value[:20] if value else b''
                    logger_debug("%08x: %-34s %s %r %s" %
                                 (value_tell, bytes2hex(displayed_value),
                                  dotdot, displayed_value, dotdot))

            # If the tag is (0008,0005) Specific Character Set, then store it
            if tag == BaseTag(0x00080005):
                # *Specific Character String* is b'' for empty value
                encoding = convert_string(
                    cast(bytes, value) or b'', is_little_endian
                )
                # Store the encoding value in the generator
                # for use with future elements (SQs)
                encoding = convert_encodings(encoding)

            yield RawDataElement(tag, VR, length, value, value_tell,
                                 is_implicit_VR, is_little_endian)

        # Second case: undefined length - must seek to delimiter,
        # unless is SQ type, in which case is easier to parse it, because
        # undefined length SQs and items of undefined lengths can be nested
        # and it would be error-prone to read to the correct outer delimiter
        else:
            # VR UN with undefined length shall be handled as SQ
            # see PS 3.5, section 6.2.2
            if VR == 'UN':
                VR = 'SQ'
            # Try to look up type to see if is a SQ
            # if private tag, won't be able to look it up in dictionary,
            #   in which case just ignore it and read the bytes unless it is
            #   identified as a Sequence
            if VR is None or VR == 'UN' and config.replace_un_with_known_vr:
                try:
                    VR = dictionary_VR(tag)
                except KeyError:
                    # Look ahead to see if it consists of items
                    # and is thus a SQ
                    next_tag = _unpack_tag(fp_read(4), endian_chr)
                    # Rewind the file
                    fp.seek(fp_tell() - 4)
                    if next_tag == ItemTag:
                        VR = 'SQ'

            if VR == 'SQ':
                if debugging:
                    logger_debug(
                        f"{fp_tell():08X}: Reading/parsing undefined length "
                        "sequence"
                    )

                seq = read_sequence(fp, is_implicit_VR,
                                    is_little_endian, length, encoding)
                if has_tag_set and tag not in tag_set:
                    continue

                yield DataElement(tag, VR, seq, value_tell,
                                  is_undefined_length=True)
            else:
                delimiter = SequenceDelimiterTag
                if debugging:
                    logger_debug("Reading undefined length data element")
                value = read_undefined_length_value(
                    fp, is_little_endian, delimiter, defer_size
                )

                # tags with undefined length are skipped after read
                if has_tag_set and tag not in tag_set:
                    continue

                yield RawDataElement(tag, VR, length, value, value_tell,
                                     is_implicit_VR, is_little_endian)


def _is_implicit_vr(
    fp: BinaryIO,
    implicit_vr_is_assumed: bool,
    is_little_endian: bool,
    stop_when: Optional[Callable[[BaseTag, Optional[str], int], bool]],
    is_sequence: bool
) -> bool:
    """Check if the real VR is explicit or implicit.

    Parameters
    ----------
    fp : an opened file object
    implicit_vr_is_assumed : bool
        True if implicit VR is assumed.
        If this does not match with the real transfer syntax, a user warning
        will be issued.
    is_little_endian : bool
        True if file has little endian transfer syntax.
        Needed to interpret the first tag.
    stop_when : None, optional
        Optional call_back function which can terminate reading.
        Needed to check if the next tag still belongs to the read dataset.
    is_sequence : bool
        True if called for a sequence, False for a top-level dataset.

    Returns
    -------
    True if implicit VR is used, False otherwise.
    """
    # sequences do not switch from implicit to explicit encoding,
    # but they are allowed to use implicit encoding if the dataset
    # is encoded as explicit VR
    if is_sequence and implicit_vr_is_assumed:
        return True

    tag_bytes = fp.read(4)
    raw_vr = fp.read(2)
    if len(raw_vr) < 2:
        return implicit_vr_is_assumed

    # it is sufficient to check if the VR is in valid ASCII range, as it is
    # extremely unlikely that the tag length accidentally has such a
    # representation - this would need the first tag to be longer than 16kB
    # (e.g. it should be > 0x4141 = 16705 bytes)
    found_implicit = not (0x40 < raw_vr[0] < 0x5B and 0x40 < raw_vr[1] < 0x5B)
    if found_implicit != implicit_vr_is_assumed:
        # first check if the tag still belongs to the dataset if stop_when
        # is given - if not, the dataset is empty and we just return
        endian_chr = "<" if is_little_endian else ">"
        tag = _unpack_tag(tag_bytes, endian_chr)
        vr = raw_vr.decode(default_encoding)
        if stop_when is not None and stop_when(tag, vr, 0):
            return found_implicit

        # sequences with undefined length can be encoded in implicit VR,
        # see PS 3.5, section 6.2.2
        if found_implicit and is_sequence:
            return True

        # got to the real problem - warn or raise depending on config
        found_vr = 'implicit' if found_implicit else 'explicit'
        expected_vr = 'implicit' if not found_implicit else 'explicit'
        msg = f"Expected {expected_vr} VR, but found {found_vr} VR"
        if config.enforce_valid_values:
            raise InvalidDicomError(msg)

        warnings.warn(msg + f" - using {found_vr} VR for reading", UserWarning)

    return found_implicit


def read_dataset(
    fp: BinaryIO,
    is_implicit_VR: bool,
    is_little_endian: bool,
    bytelength: Optional[int] = None,
    stop_when: Optional[Callable[[BaseTag, Optional[str], int], bool]] = None,
    defer_size: Optional[Union[str, int, float]] = None,
    parent_encoding: Union[str, MutableSequence[str]] = default_encoding,
    specific_tags: Optional[List[BaseTag]] = None,
    at_top_level: bool = True
) -> Dataset:
    """Return a :class:`~pydicom.dataset.Dataset` instance containing the next
    dataset in the file.

    Parameters
    ----------
    fp : file-like
        An opened file-like object.
    is_implicit_VR : bool
        ``True`` if file transfer syntax is implicit VR.
    is_little_endian : bool
        ``True`` if file has little endian transfer syntax.
    bytelength : int, None, optional
        ``None`` to read until end of file or ItemDeliterTag, else a fixed
        number of bytes to read
    stop_when : None, optional
        Optional call_back function which can terminate reading. See help for
        :func:`data_element_generator` for details
    defer_size : int, str or float, optional
        Size to avoid loading large elements in memory. See :func:`dcmread` for
        more parameter info.
    parent_encoding : str or List[str]
        Optional encoding to use as a default in case (0008,0005) *Specific
        Character Set* isn't specified.
    specific_tags : list of BaseTag, optional
        See :func:`dcmread` for parameter info.
    at_top_level: bool
        If dataset is top level (not within a sequence).
        Used to turn off explicit VR heuristic within sequences

    Returns
    -------
    dataset.Dataset
        A Dataset instance.

    See Also
    --------
    :class:`~pydicom.dataset.Dataset`
        A collection (dictionary) of DICOM
        :class:`~pydicom.dataelem.DataElement` instances.
    """
    raw_data_elements: Dict[BaseTag, Union[RawDataElement, DataElement]] = {}
    fp_start = fp.tell()
    is_implicit_VR = _is_implicit_vr(
        fp, is_implicit_VR, is_little_endian, stop_when,
        is_sequence=not at_top_level
    )
    fp.seek(fp_start)
    de_gen = data_element_generator(
        fp,
        is_implicit_VR,
        is_little_endian,
        stop_when,
        defer_size,
        parent_encoding,
        specific_tags,
    )
    try:
        while (bytelength is None) or (fp.tell() - fp_start < bytelength):
            raw_data_element = next(de_gen)
            # Read data elements. Stop on some errors, but return what was read
            tag = raw_data_element.tag
            # Check for ItemDelimiterTag --dataset is an item in a sequence
            if tag == BaseTag(0xFFFEE00D):
                break
            raw_data_elements[tag] = raw_data_element
    except StopIteration:
        pass
    except EOFError as details:
        if config.enforce_valid_values:
            raise
        msg = str(details) + " in file " + getattr(fp, "name", "<no filename>")
        warnings.warn(msg, UserWarning)
    except NotImplementedError as details:
        logger.error(details)

    ds = Dataset(raw_data_elements)

    encoding: Union[str, MutableSequence[str]]
    if 0x00080005 in raw_data_elements:
        elem = cast(RawDataElement, raw_data_elements[BaseTag(0x00080005)])
        char_set = cast(
            Optional[Union[str, MutableSequence[str]]],
            DataElement_from_raw(elem).value
        )
        encoding = convert_encodings(char_set)  # -> List[str]
    else:
        encoding = parent_encoding  # -> Union[str, MutableSequence[str]]

    ds.set_original_encoding(is_implicit_VR, is_little_endian, encoding)
    return ds


def read_sequence(
    fp: BinaryIO,
    is_implicit_VR: bool,
    is_little_endian: bool,
    bytelength: int,
    encoding: Union[str, MutableSequence[str]],
    offset: int = 0
) -> Sequence:
    """Read and return a :class:`~pydicom.sequence.Sequence` -- i.e. a
    :class:`list` of :class:`Datasets<pydicom.dataset.Dataset>`.
    """
    seq = []  # use builtin list to start for speed, convert to Sequence at end
    is_undefined_length = False
    if bytelength != 0:  # SQ of length 0 possible (PS 3.5-2008 7.5.1a (p.40)
        if bytelength == 0xffffffff:
            is_undefined_length = True
            bytelength = 0

        fp_tell = fp.tell  # for speed in loop
        fpStart = fp_tell()
        while (not bytelength) or (fp_tell() - fpStart < bytelength):
            file_tell = fp.tell()
            dataset = read_sequence_item(
                fp, is_implicit_VR, is_little_endian, encoding, offset
            )
            if dataset is None:  # None is returned if hit Sequence Delimiter
                break

            dataset.file_tell = file_tell + offset
            seq.append(dataset)

    sequence = Sequence(seq)
    sequence.is_undefined_length = is_undefined_length
    return sequence


def read_sequence_item(
    fp: BinaryIO,
    is_implicit_VR: bool,
    is_little_endian: bool,
    encoding: Union[str, MutableSequence[str]],
    offset: int = 0
) -> Optional[Dataset]:
    """Read and return a single :class:`~pydicom.sequence.Sequence` item, i.e.
    a :class:`~pydicom.dataset.Dataset`.
    """
    seq_item_tell = fp.tell() + offset
    if is_little_endian:
        tag_length_format = "<HHL"
    else:
        tag_length_format = ">HHL"
    try:
        bytes_read = fp.read(8)
        group, element, length = unpack(tag_length_format, bytes_read)
    except BaseException:
        raise IOError(
            f"No tag to read at file position {fp.tell() + offset:X}"
        )

    tag = (group, element)
    if tag == SequenceDelimiterTag:  # No more items, time to stop reading
        logger.debug(
            f"{fp.tell() - 8 + offset:08x}: End of Sequence"
        )
        if length != 0:
            logger.warning(
                f"Expected 0x00000000 after delimiter, found 0x{length:X}, "
                f"at position 0x{fp.tell() - 4 + offset:X}"
            )
        return None

    if tag != ItemTag:
        logger.warning(
            f"Expected sequence item with tag {ItemTag} at file position "
            f"0x{fp.tell() - 4 + offset:X}"
        )
    else:
        logger.debug(
            f"{fp.tell() - 4 + offset:08x}: {bytes2hex(bytes_read)}  "
            "Found Item tag (start of item)"
        )

    if length == 0xFFFFFFFF:
        ds = read_dataset(fp, is_implicit_VR, is_little_endian,
                          bytelength=None, parent_encoding=encoding,
                          at_top_level=False)
        ds.is_undefined_length_sequence_item = True
    else:
        ds = read_dataset(fp, is_implicit_VR, is_little_endian, length,
                          parent_encoding=encoding,
                          at_top_level=False)
        ds.is_undefined_length_sequence_item = False

        logger.debug(f"{fp.tell() + offset:08X}: Finished sequence item")

    ds.seq_item_tell = seq_item_tell
    return ds


def _read_command_set_elements(fp: BinaryIO) -> Dataset:
    """Return a Dataset containing any Command Set (0000,eeee) elements
    in `fp`.

    Command Set elements are always Implicit VR Little Endian (DICOM Standard,
    Part 7, :dcm:`Section 6.3<part07/sect_6.3.html>`). Once any Command Set
    elements are read `fp` will be positioned at the start of the next group
    of elements.

    Parameters
    ----------
    fp : file-like
        The file-like positioned at the start of any command set elements.

    Returns
    -------
    dataset.Dataset
        The command set elements as a Dataset instance. May be empty if no
        command set elements are present.
    """

    def _not_group_0000(tag: BaseTag, VR: Optional[str], length: int) -> bool:
        """Return True if the tag is not in group 0x0000, False otherwise."""
        return tag.group != 0

    return read_dataset(
        fp,
        is_implicit_VR=True,
        is_little_endian=True,
        stop_when=_not_group_0000
    )


def _read_file_meta_info(fp: BinaryIO) -> FileMetaDataset:
    """Return a Dataset containing any File Meta (0002,eeee) elements in `fp`.

    File Meta elements are always Explicit VR Little Endian (DICOM Standard,
    Part 10, :dcm:`Section 7<part10/chapter_7.html>`). Once any File Meta
    elements are read `fp` will be positioned at the start of the next group
    of elements.

    Parameters
    ----------
    fp : file-like
        The file-like positioned at the start of any File Meta Information
        group elements.

    Returns
    -------
    dataset.Dataset
        The File Meta elements as a Dataset instance. May be empty if no
        File Meta are present.
    """

    def _not_group_0002(tag: BaseTag, VR: Optional[str], length: int) -> bool:
        """Return True if the tag is not in group 0x0002, False otherwise."""
        return tag.group != 2

    start_file_meta = fp.tell()
    file_meta = FileMetaDataset(
        read_dataset(
            fp, is_implicit_VR=False, is_little_endian=True,
            stop_when=_not_group_0002
        )
    )
    if not file_meta._dict:
        return file_meta

    # Test the file meta for correct interpretation by requesting the first
    #   data element: if it fails, retry loading the file meta with an
    #   implicit VR (issue #503)
    try:
        file_meta[list(file_meta.elements())[0].tag]
    except NotImplementedError:
        fp.seek(start_file_meta)
        file_meta = FileMetaDataset(
            read_dataset(
                fp, is_implicit_VR=True, is_little_endian=True,
                stop_when=_not_group_0002
            )
        )

    # Log if the Group Length doesn't match actual length
    if 'FileMetaInformationGroupLength' in file_meta:
        # FileMetaInformationGroupLength must be 12 bytes long and its value
        #   counts from the beginning of the next element to the end of the
        #   file meta elements
        actual_len = fp.tell() - (start_file_meta + 12)
        elem_len = file_meta.FileMetaInformationGroupLength
        if elem_len != actual_len:
            logger.info(
                "_read_file_meta_info: (0002,0000) 'File Meta Information "
                "Group Length' value doesn't match the actual File Meta "
                f"Information length ({elem_len} vs {actual_len} bytes)"
            )

    return file_meta


def read_file_meta_info(filename: PathType) -> FileMetaDataset:
    """Read and return the DICOM file meta information only.

    This function is meant to be used in user code, for quickly going through
    a series of files to find one which is referenced to a particular SOP,
    without having to read the entire files.
    """
    with open(filename, 'rb') as fp:
        read_preamble(fp, False)  # if no header, raise exception
        return _read_file_meta_info(fp)


def read_preamble(fp: BinaryIO, force: bool) -> Optional[bytes]:
    """Return the 128-byte DICOM preamble in `fp` if present.

    `fp` should be positioned at the start of the file-like. If the preamble
    and prefix are found then after reading `fp` will be positioned at the
    first byte after the prefix (byte offset 133). If either the preamble or
    prefix are missing and `force` is ``True`` then after reading `fp` will be
    positioned at the start of the file-like.

    Parameters
    ----------
    fp : file-like object
        The file-like to read the preamble from.
    force : bool
        Flag to force reading of a file even if no header is found.

    Returns
    -------
    preamble : bytes or None
        The 128-byte DICOM preamble will be returned if the appropriate prefix
        ('DICM') is found at byte offset 128. Returns ``None`` if the 'DICM'
        prefix is not found and `force` is ``True``.

    Raises
    ------
    InvalidDicomError
        If `force` is ``False`` and no appropriate header information found.

    Notes
    -----
    Also reads past the 'DICM' marker. Rewinds file to the beginning if
    no header found.
    """
    logger.debug("Reading File Meta Information preamble...")
    preamble = fp.read(128)
    if config.debugging:
        sample = bytes2hex(preamble[:8]) + "..." + bytes2hex(preamble[-8:])
        logger.debug(f"{fp.tell() - 128:08x}: {sample}")

    logger.debug("Reading File Meta Information prefix...")
    magic = fp.read(4)
    if magic != b"DICM" and force:
        logger.info(
            "File is not conformant with the DICOM File Format: 'DICM' "
            "prefix is missing from the File Meta Information header "
            "or the header itself is missing. Assuming no header and "
            "continuing."
        )
        fp.seek(0)
        return None

    if magic != b"DICM" and not force:
        raise InvalidDicomError(
            "File is missing DICOM File Meta Information header or the 'DICM' "
            "prefix is missing from the header. Use force=True to force "
            "reading."
        )
    else:
        logger.debug(f"{fp.tell() - 4:08x}: 'DICM' prefix found")

    return preamble


def _at_pixel_data(tag: BaseTag, VR: Optional[str], length: int) -> bool:
    pixel_data_tags = {0x7fe00010, 0x7fe00009, 0x7fe00008}
    return tag in pixel_data_tags


def read_partial(
    fileobj: BinaryIO,
    stop_when: Optional[Callable[[BaseTag, Optional[str], int], bool]] = None,
    defer_size: Optional[Union[int, str, float]] = None,
    force: bool = False,
    specific_tags: Optional[List[BaseTag]] = None
) -> Union[FileDataset, DicomDir]:
    """Parse a DICOM file until a condition is met.

    Parameters
    ----------
    fileobj : a file-like object
        Note that the file will not close when the function returns.
    stop_when :
        Stop condition. See :func:`read_dataset` for more info.
    defer_size : int, str or float, optional
        See :func:`dcmread` for parameter info.
    force : bool
        See :func:`dcmread` for parameter info.
    specific_tags : list or None
        See :func:`dcmread` for parameter info.

    Notes
    -----
    Use :func:`dcmread` unless you need to stop on some condition other than
    reaching pixel data.

    Returns
    -------
    dataset.FileDataset or dicomdir.DicomDir
        The read dataset.

    See Also
    --------
    dcmread
        More generic file reading function.
    """
    # Read File Meta Information

    # Read preamble (if present)
    preamble = read_preamble(fileobj, force)
    # Read any File Meta Information group (0002,eeee) elements (if present)
    file_meta_dataset = _read_file_meta_info(fileobj)

    # Read Dataset

    # Read any Command Set group (0000,eeee) elements (if present)
    command_set = _read_command_set_elements(fileobj)

    # Check to see if there's anything left to read
    peek = fileobj.read(1)
    if peek != b'':
        fileobj.seek(-1, 1)

    # `filobj` should be positioned at the start of the dataset by this point.
    # Ensure we have appropriate values for `is_implicit_VR` and
    # `is_little_endian` before we try decoding. We assume an initial
    # transfer syntax of implicit VR little endian and correct it as necessary
    is_implicit_VR = True
    is_little_endian = True
    transfer_syntax = file_meta_dataset.get("TransferSyntaxUID")
    if peek == b'':  # EOF
        pass
    elif transfer_syntax is None:  # issue 258
        # If no TransferSyntaxUID element then we have to try and figure out
        #   the correct values for `is_little_endian` and `is_implicit_VR`.
        # Peek at the first 6 bytes to get the first element's tag group and
        #   (possibly) VR
        group, _, VR = unpack("<HH2s", fileobj.read(6))
        fileobj.seek(-6, 1)

        # Test the VR to see if it's valid, and if so then assume explicit VR
        from pydicom.values import converters
        VR = VR.decode(default_encoding)
        if VR in converters.keys():
            is_implicit_VR = False
            # Big endian encoding can only be explicit VR
            #   Big endian 0x0004 decoded as little endian will be 1024
            #   Big endian 0x0100 decoded as little endian will be 1
            # Therefore works for big endian tag groups up to 0x00FF after
            #   which it will fail, in which case we leave it as little endian
            #   and hope for the best (big endian is retired anyway)
            if group >= 1024:
                is_little_endian = False
    elif transfer_syntax == pydicom.uid.ImplicitVRLittleEndian:
        pass
    elif transfer_syntax == pydicom.uid.ExplicitVRLittleEndian:
        is_implicit_VR = False
    elif transfer_syntax == pydicom.uid.ExplicitVRBigEndian:
        is_implicit_VR = False
        is_little_endian = False
    elif transfer_syntax == pydicom.uid.DeflatedExplicitVRLittleEndian:
        # See PS3.5 section A.5
        # when written, the entire dataset following
        #     the file metadata was prepared the normal way,
        #     then "deflate" compression applied.
        #  All that is needed here is to decompress and then
        #     use as normal in a file-like object
        zipped = fileobj.read()
        # -MAX_WBITS part is from comp.lang.python answer:
        # groups.google.com/group/comp.lang.python/msg/e95b3b38a71e6799
        unzipped = zlib.decompress(zipped, -zlib.MAX_WBITS)
        fileobj = BytesIO(unzipped)  # a file-like object
        is_implicit_VR = False
    else:
        # Any other syntax should be Explicit VR Little Endian,
        #   e.g. all Encapsulated (JPEG etc) are ExplVR-LE
        #        by Standard PS 3.5-2008 A.4 (p63)
        is_implicit_VR = False

    # Try and decode the dataset
    #   By this point we should be at the start of the dataset and have
    #   the transfer syntax (whether read from the file meta or guessed at)
    try:
        dataset = read_dataset(
            fileobj,
            is_implicit_VR,
            is_little_endian,
            stop_when=stop_when,
            defer_size=defer_size,
            specific_tags=specific_tags,
        )
    except EOFError:
        if config.enforce_valid_values:
            raise
        # warning already logged in read_dataset

    # Add the command set elements to the dataset (if any)
    dataset.update(command_set)

    class_uid = cast(
        pydicom.uid.UID, file_meta_dataset.get("MediaStorageSOPClassUID", None)
    )
    ds: Union[DicomDir, FileDataset]
    if class_uid and class_uid.name == "Media Storage Directory Storage":
        warnings.warn(
            "The 'DicomDir' class is deprecated and will be removed in v3.0, "
            "after which 'dcmread()' will return a normal 'FileDataset' "
            "instance for 'Media Storage Directory' SOP Instances.",
            DeprecationWarning
        )
        ds = DicomDir(
            fileobj,
            dataset,
            preamble,
            file_meta_dataset,
            is_implicit_VR,
            is_little_endian,
        )
    else:
        ds = FileDataset(
            fileobj,
            dataset,
            preamble,
            file_meta_dataset,
            is_implicit_VR,
            is_little_endian,
        )
    # save the originally read transfer syntax properties in the dataset
    ds.set_original_encoding(
        is_implicit_VR, is_little_endian, dataset._character_set
    )
    return ds


def dcmread(
    fp: Union[PathType, BinaryIO, DicomFileLike],
    defer_size: Optional[Union[str, int, float]] = None,
    stop_before_pixels: bool = False,
    force: bool = False,
    specific_tags: Optional[TagListType] = None
) -> Union[FileDataset, DicomDir]:
    """Read and parse a DICOM dataset stored in the DICOM File Format.

    Read a DICOM dataset stored in accordance with the :dcm:`DICOM File
    Format <part10/chapter_7.html>`. If the dataset is not stored in
    accordance with the File Format (i.e. the preamble and prefix are missing,
    there are missing required Type 1 *File Meta Information Group* elements
    or the entire *File Meta Information* is missing) then you will have to
    set `force` to ``True``.

    .. deprecated:: 2.2

        Returning a :class:`~pydicom.dicomdir.DicomDir` is deprecated and
        will be removed in v3.0. Use :class:`~pydicom.fileset.FileSet` instead.


    Examples
    --------
    Read and return a dataset stored in accordance with the DICOM File Format:

    >>> ds = pydicom.dcmread("CT_small.dcm")
    >>> ds.PatientName

    Read and return a dataset not in accordance with the DICOM File Format:

    >>> ds = pydicom.dcmread("rtplan.dcm", force=True)
    >>> ds.PatientName

    Use within a context manager:

    >>> with pydicom.dcmread("rtplan.dcm") as ds:
    ...     ds.PatientName

    Parameters
    ----------
    fp : str or PathLike or file-like
        Either a file-like object, a string containing the file name or the
        path to the file. The file-like object must have ``seek()``,
        ``read()`` and ``tell()`` methods and the caller is responsible for
        closing it (if required).
    defer_size : int, str or float, optional
        If not used then all elements are read into memory. If specified,
        then if a data element's stored value is larger than `defer_size`, the
        value is not read into memory until it is accessed in code. Should be
        the number of bytes to be read as :class:`int` or as a :class:`str`
        with units, e.g. ``'512 KB'``, ``'2 MB'``.
    stop_before_pixels : bool, optional
        If ``False`` (default), the full file will be read and parsed. Set
        ``True`` to stop before reading (7FE0,0010) *Pixel Data* (and all
        subsequent elements).
    force : bool, optional
        If ``False`` (default), raises an
        :class:`~pydicom.errors.InvalidDicomError` if the file is
        missing the *File Meta Information* header. Set to ``True`` to force
        reading even if no *File Meta Information* header is found.
    specific_tags : list of (int or str or 2-tuple of int), optional
        If used the only the supplied tags will be returned. The supplied
        elements can be tags or keywords. Note that the element (0008,0005)
        *Specific Character Set* is always returned if present - this ensures
        correct decoding of returned text values.

    Returns
    -------
    FileDataset or DicomDir
        An instance of :class:`~pydicom.dataset.FileDataset` that represents
        a parsed DICOM file, unless the dataset is a *Media Storage Directory*
        instance in which case it will be a
        :class:`~pydicom.dicomdir.DicomDir`.

    Raises
    ------
    InvalidDicomError
        If `force` is ``False`` and the file is not a valid DICOM file.
    TypeError
        If `fp` is ``None`` or of an unsupported type.

    See Also
    --------
    pydicom.dataset.FileDataset
        Data class that is returned.
    pydicom.filereader.read_partial
        Only read part of a DICOM file, stopping on given conditions.
    """
    # Open file if not already a file object
    caller_owns_file = True
    fp = path_from_pathlike(fp)
    if isinstance(fp, str):
        # caller provided a file name; we own the file handle
        caller_owns_file = False
        logger.debug("Reading file '{0}'".format(fp))
        fp = open(fp, 'rb')
    elif fp is None or not hasattr(fp, "read") or not hasattr(fp, "seek"):
        raise TypeError("dcmread: Expected a file path or a file-like, "
                        "but got " + type(fp).__name__)

    if config.debugging:
        logger.debug("\n" + "-" * 80)
        logger.debug("Call to dcmread()")
        msg = ("filename:'%s', defer_size='%s', "
               "stop_before_pixels=%s, force=%s, specific_tags=%s")
        logger.debug(msg % (fp.name, defer_size, stop_before_pixels,
                            force, specific_tags))
        if caller_owns_file:
            logger.debug("Caller passed file object")
        else:
            logger.debug("Caller passed file name")
        logger.debug("-" * 80)

    if specific_tags:
        specific_tags = [Tag(t) for t in specific_tags]

    specific_tags = cast(Optional[List[BaseTag]], specific_tags)

    # Iterate through all items and store them --include file meta if present
    stop_when = None
    if stop_before_pixels:
        stop_when = _at_pixel_data
    try:
        dataset = read_partial(
            fp,
            stop_when,
            defer_size=size_in_bytes(defer_size),
            force=force,
            specific_tags=specific_tags,
        )
    finally:
        if not caller_owns_file:
            fp.close()
    # XXX need to store transfer syntax etc.
    return dataset


def __getattr__(name: str) -> Any:
    if name == 'read_file':
        warnings.warn(
            "'read_file' is deprecated and will be removed in v3.0, use "
            "'dcmread' instead",
            DeprecationWarning
        )
        return globals()['dcmread']

    raise AttributeError(f"module {__name__} has no attribute {name}")


if sys.version_info[:2] < (3, 7):
    read_file = dcmread


def read_dicomdir(filename: PathType = "DICOMDIR") -> DicomDir:
    """Read a DICOMDIR file and return a :class:`~pydicom.dicomdir.DicomDir`.

    This is a wrapper around :func:`dcmread` which gives a default file name.

    .. deprecated:: 2.1

        ``read_dicomdir()`` is deprecated and will be removed in v3.0. Use
        :func:`~pydicom.filereader.dcmread` instead.

    Parameters
    ----------
    filename : str, optional
        Full path and name to DICOMDIR file to open

    Returns
    -------
    DicomDir

    Raises
    ------
    InvalidDicomError
        Raised if filename is not a DICOMDIR file.
    """
    warnings.warn(
        "'read_dicomdir()' is deprecated and will be removed in v3.0, use "
        "'dcmread()' instead",
        DeprecationWarning
    )

    str_or_obj = path_from_pathlike(filename)
    ds = dcmread(str_or_obj)
    if not isinstance(ds, DicomDir):
        raise InvalidDicomError(
            f"File '{filename!r}' is not a Media Storage Directory file"
        )

    return ds


def data_element_offset_to_value(
    is_implicit_VR: bool, VR: Optional[str]
) -> int:
    """Return number of bytes from start of data element to start of value"""
    if is_implicit_VR:
        return 8  # tag of 4 plus 4-byte length

    VR = cast(str, VR)
    if VR in extra_length_VRs:
        return 12  # tag 4 + 2 VR + 2 reserved + 4 length

    return 8  # tag 4 + 2 VR + 2 length


def read_deferred_data_element(
    fileobj_type: Any,
    filename_or_obj: Union[PathType, BinaryIO],
    timestamp: Optional[float],
    raw_data_elem: RawDataElement
) -> RawDataElement:
    """Read the previously deferred value from the file into memory
    and return a raw data element.

    .. note:

        This is called internally by pydicom and will normally not be
        needed in user code.

    Parameters
    ----------
    fileobj_type : type
        The type of the original file object.
    filename_or_obj : str or file-like
        The filename of the original file if one exists, or the file-like
        object where the data element persists.
    timestamp : float or None
        The time (as given by stat.st_mtime) the original file has been
        read, if not a file-like.
    raw_data_elem : dataelem.RawDataElement
        The raw data element with no value set.

    Returns
    -------
    dataelem.RawDataElement
        The data element with the value set.

    Raises
    ------
    IOError
        If `filename_or_obj` is ``None``.
    IOError
        If `filename_or_obj` is a filename and the corresponding file does
        not exist.
    ValueError
        If the VR or tag of `raw_data_elem` does not match the read value.
    """
    logger.debug("Reading deferred element %r" % str(raw_data_elem.tag))
    # If it wasn't read from a file, then return an error
    if filename_or_obj is None:
        raise IOError(
            "Deferred read -- original filename not stored. Cannot re-open"
        )

    # Check that the file is the same as when originally read
    is_filename = isinstance(filename_or_obj, str)
    if isinstance(filename_or_obj, str):
        if not os.path.exists(filename_or_obj):
            raise IOError(
                f"Deferred read -- original file {filename_or_obj} is missing"
            )

        if timestamp is not None:
            statinfo = os.stat(filename_or_obj)
            if statinfo.st_mtime != timestamp:
                warnings.warn(
                    "Deferred read warning -- file modification time has "
                    "changed"
                )

    # Open the file, position to the right place
    fp = (
        fileobj_type(filename_or_obj, 'rb') if is_filename
        else filename_or_obj
    )
    is_implicit_VR = raw_data_elem.is_implicit_VR
    is_little_endian = raw_data_elem.is_little_endian
    offset = data_element_offset_to_value(is_implicit_VR, raw_data_elem.VR)
    # Seek back to the start of the deferred element
    fp.seek(raw_data_elem.value_tell - offset)
    elem_gen = data_element_generator(
        fp, is_implicit_VR, is_little_endian, defer_size=None
    )

    # Read the data element and check matches what was stored before
    # The first element out of the iterator should be the same type as the
    #   the deferred element == RawDataElement
    elem = cast(RawDataElement, next(elem_gen))
    fp.close()
    if elem.VR != raw_data_elem.VR:
        raise ValueError(
            f"Deferred read VR {elem.VR} does not match original "
            f"{raw_data_elem.VR}"
        )

    if elem.tag != raw_data_elem.tag:
        raise ValueError(
            f"Deferred read tag {elem.tag!r} does not match "
            f"original {raw_data_elem.tag!r}"
        )

    # Everything is ok, now this object should act like usual DataElement
    return elem


def _get_bot(fp: DicomFile, number_of_frames: int) -> List[int]:
    """Tries to read the value of the Basic Offset Table (BOT) item and builds
    it in case it is empty.

    Parameters
    ----------
    fp: pydicom.filebase.DicomFile
        Pointer for DICOM PS3.10 file stream positioned at the first byte of
        the Pixel Data element
    number_of_frames: int
        Number of frames contained in the Pixel Data element

    Returns
    -------
    List[int]
        Offset of each Frame item in bytes from the first byte of the Pixel
        Data element following the BOT item

    Note
    ----
    Moves the pointer to the first byte of the open file following the BOT item
    (the first byte of the first Frame item).

    """
    logger.debug('read Basic Offset Table')
    basic_offset_table = _read_bot(fp)

    first_frame_offset = fp.tell()
    tag = TupleTag(fp.read_tag())
    if int(tag) != ItemTag:
        raise ValueError('Reading of Basic Offset Table failed')
    fp.seek(first_frame_offset, 0)

    # Basic Offset Table item must be present, but it may be empty
    if len(basic_offset_table) == 0:
        logger.debug('Basic Offset Table item is empty')
    if len(basic_offset_table) != number_of_frames:
        logger.debug('build Basic Offset Table item')
        basic_offset_table = _build_bot(
            fp,
            number_of_frames=number_of_frames
        )

    return basic_offset_table


def _read_bot(fp: DicomFile) -> List[int]:
    """Reads the Basic Offset Table (BOT) item of an encapsulated Pixel Data
    element.

    Parameters
    ----------
    fp: pydicom.filebase.DicomFile
        Pointer for DICOM PS3.10 file stream positioned at the first byte of
        the Pixel Data element

    Returns
    -------
    List[int]
        Offset of each Frame item in bytes from the first byte of the Pixel
        Data element following the BOT item

    Note
    ----
    Moves the pointer to the first byte of the open file following the BOT item
    (the first byte of the first Frame item).

    Raises
    ------
    IOError
        When file pointer is not positioned at first byte of Pixel Data element

    """
    tag = TupleTag(fp.read_tag())
    if int(tag) not in _PIXEL_DATA_TAGS:
        raise IOError(
            'Expected file pointer at first byte of Pixel Data element.'
        )
    # Skip Pixel Data element header (tag, VR, length)
    pixel_data_element_value_offset = data_element_offset_to_value(
        fp.is_implicit_VR, 'OB'
    )
    fp.seek(pixel_data_element_value_offset - 4, 1)
    is_empty, offsets = get_frame_offsets(fp)
    return offsets


def _build_bot(fp: DicomFile, number_of_frames: int) -> List[int]:
    """Builds a Basic Offset Table (BOT) item of an encapsulated Pixel Data
    element.

    Parameters
    ----------
    fp: pydicom.filebase.DicomFile
        Pointer for DICOM PS3.10 file stream positioned at the first byte of
        the Pixel Data element following the empty Basic Offset Table (BOT)
    number_of_frames: int
        Total number of frames in the dataset

    Returns
    -------
    List[int]
        Offset of each Frame item in bytes from the first byte of the Pixel
        Data element following the BOT item

    Note
    ----
    Moves the pointer back to the first byte of the Pixel Data element
    following the BOT item (the first byte of the first Frame item).

    Raises
    ------
    IOError
        When file pointer is not positioned at first byte of first Frame item
        after Basic Offset Table item or when parsing of Frame item headers
        fails
    ValueError
        When the number of offsets doesn't match the specified number of frames

    """
    initial_position = fp.tell()
    offset_values = []
    current_offset = 0
    i = 0
    while True:
        frame_position = fp.tell()
        tag = TupleTag(fp.read_tag())
        if int(tag) == SequenceDelimiterTag:
            break
        if int(tag) != ItemTag:
            fp.seek(initial_position, 0)
            raise IOError(
                'Building Basic Offset Table (BOT) failed. Expected tag of '
                f'Frame item #{i} at position {frame_position}.'
            )
        length = fp.read_UL()
        if length % 2:
            fp.seek(initial_position, 0)
            raise IOError(
                'Building Basic Offset Table (BOT) failed. '
                f'Length of Frame item #{i} is not a multiple of 2.'
            )
        elif length == 0:
            fp.seek(initial_position, 0)
            raise IOError(
                'Building Basic Offset Table (BOT) failed. '
                f'Length of Frame item #{i} is zero.'
            )

        first_two_bytes = fp.read(2, 1)
        if not fp.is_little_endian:
            first_two_bytes = first_two_bytes[::-1]

        # In case of fragmentation, we only want to get the offsets to the
        # first fragment of a given frame. We can identify those based on the
        # JPEG and JPEG 2000 markers that should be found at the beginning and
        # end of the compressed byte stream.
        if first_two_bytes in _START_MARKERS:
            current_offset = frame_position - initial_position
            offset_values.append(current_offset)

        i += 1
        fp.seek(length - 2, 1)  # minus the first two bytes

    if len(offset_values) != number_of_frames:
        raise ValueError(
            'Number of frame items does not match specified Number of Frames.'
        )
    else:
        basic_offset_table = offset_values

    fp.seek(initial_position, 0)
    return basic_offset_table


class ImageFileReader:

    """Reader for DICOM datasets representing Image Information Entities.

    It provides efficient access to individual Frame items contained in the
    Pixel Data element without loading the entire element into memory.

    Attributes
    ----------
    filename: str
        Path to the DICOM Part10 file on disk

    Examples
    --------
    >>> from pydicom.filereader import ImageFileReader
    >>> with ImageFileReader('/path/to/file.dcm') as image:
    ...     print(image.metadata)
    ...     for i in range(image.number_of_frames):
    ...         frame = image.read_frame(i)
    ...         print(frame.shape)

    """

    def __init__(self, fp: Union[str, Path, DicomFileLike]):
        """
        Parameters
        ----------
        fp: Union[str, pathlib.Path, pydicom.filebase.DicomfileLike]
            DICOM Part10 file containing a dataset of an image SOP Instance

        """
        if isinstance(fp, DicomFileLike):
            is_little_endian, is_implicit_VR = self._check_file_format(fp)
            try:
                if fp.is_little_endian != is_little_endian:
                    raise ValueError(
                        'Transfer syntax of file object has incorrect value '
                        'for attribute "is_little_endian".'
                    )
            except AttributeError:
                raise AttributeError(
                    'Transfer syntax of file object does not have '
                    'attribute "is_little_endian".'
                )
            try:
                if fp.is_implicit_VR != is_implicit_VR:
                    raise ValueError(
                        'Transfer syntax of file object has incorrect value '
                        'for attribute "is_implicit_VR".'
                    )
            except AttributeError:
                raise AttributeError(
                    'Transfer syntax of file object does not have '
                    'attribute "is_implicit_VR".'
                )
            self._fp = fp
            self._filename = None
        elif isinstance(fp, (str, Path)):
            self._filename = Path(fp)
            self._fp = None
        else:
            raise TypeError(
                'Argument "filename" must either an open DICOM file object or '
                'the path to a DICOM file stored on disk.'
            )
        self._metadata = None

    def __enter__(self) -> 'ImageFileReader':
        self.open()
        return self

    def __exit__(self, except_type, except_value, except_trace) -> None:
        self._fp.close()
        if except_value:
            sys.stdout.write(
                'Error while accessing file "{}":\n{}'.format(
                    self._filename, str(except_value)
                )
            )
            for tb in traceback.format_tb(except_trace):
                sys.stdout.write(tb)
            raise

    def open(self) -> None:
        """Open file for reading.

        Raises
        ------
        FileNotFoundError
            When file cannot be found
        OSError
            When file cannot be opened
        IOError
            When DICOM metadata cannot be read from file
        ValueError
            When DICOM dataset contained in file does not represent an image

        Note
        ----
        Builds a Basic Offset Table to speed up subsequent frame-level access.

        """
        logger.debug('read File Meta Information')
        if self._fp is None:
            try:
                self._fp = DicomFile(str(self._filename), mode='rb')
            except FileNotFoundError:
                raise FileNotFoundError(f'File not found: "{self._filename}"')
            except Exception:
                raise OSError(
                    f'Could not open file for reading: "{self._filename}"'
                )
        is_little_endian, is_implicit_VR = self._check_file_format(self._fp)
        self._fp.is_little_endian = is_little_endian
        self._fp.is_implicit_VR = is_implicit_VR

    def _check_file_format(self, fp) -> Tuple[bool, bool]:
        """Check whether file object represents a DICOM Part 10 file.

        Parameters
        ----------
        fp: pydicom.filebase.DicomFileLike
            DICOM file object

        Returns
        -------
        is_little_endian: bool
            Whether the data set is encoded in little endian transfer syntax
        is_implicit_VR: bool
            Whether value representations of data elements in the data set
            are implicit

        Raises
        ------
        InvalidDicomError
            If the file object does not represent a DICOM Part 10 file

        """
        pos = fp.tell()
        read_preamble(fp, False)
        file_meta = _read_file_meta_info(fp)
        fp.seek(pos)
        transfer_syntax_uid = pydicom.uid.UID(file_meta.TransferSyntaxUID)
        return (
            transfer_syntax_uid.is_little_endian,
            transfer_syntax_uid.is_implicit_VR,
        )

    def _read_metadata(self) -> None:
        """Read metadata from file.

        Caches the metadata and additional information such as the offset of
        the Pixel Data element and the Basic Offset Table to speed up
        subsequent access to individual frame items.

        """
        logger.debug('read metadata elements')
        if self._fp is None:
            raise IOError('File has not been opened for reading.')

        try:
            self._metadata = dcmread(self._fp, stop_before_pixels=True)
        except Exception as err:
            raise IOError(f'DICOM metadata cannot be read from file: "{err}"')

        self._pixel_data_offset = self._fp.tell()
        # Determine whether dataset contains a Pixel Data element
        try:
            tag = TupleTag(self._fp.read_tag())
        except EOFError:
            raise ValueError(
                'Dataset does not represent an image information entity.'
            )
        if int(tag) not in _PIXEL_DATA_TAGS:
            raise ValueError(
                'Dataset does not represent an image information entity.'
            )
        self._as_float = False
        if int(tag) in _FLOAT_PIXEL_DATA_TAGS:
            self._as_float = True

        # Reset the file pointer to the beginning of the Pixel Data element
        self._fp.seek(self._pixel_data_offset, 0)

        logger.debug('build Basic Offset Table')
        transfer_syntax_uid = self._metadata.file_meta.TransferSyntaxUID
        try:
            number_of_frames = int(self._metadata.NumberOfFrames)
        except AttributeError:
            number_of_frames = 1
        if transfer_syntax_uid.is_encapsulated:
            try:
                self._basic_offset_table = _get_bot(
                    self._fp,
                    number_of_frames=number_of_frames
                )
            except Exception as err:
                raise IOError(f'Failed to build Basic Offset Table: "{err}"')
            self._first_frame_offset = self._fp.tell()
        else:
            if self._fp.is_implicit_VR:
                header_offset = 4 + 4  # tag and length
            else:
                header_offset = 4 + 2 + 2 + 4  # tag, VR, reserved and length
            self._first_frame_offset = self._pixel_data_offset + header_offset
            n_pixels = self._pixels_per_frame
            bits_allocated = self._metadata.BitsAllocated
            if bits_allocated == 1:
                self._basic_offset_table = [
                    int(math.floor(i * n_pixels / 8))
                    for i in range(number_of_frames)
                ]
            else:
                self._basic_offset_table = [
                    i * self._bytes_per_frame_uncompressed
                    for i in range(number_of_frames)
                ]

        if len(self._basic_offset_table) != number_of_frames:
            raise ValueError(
                'Length of Basic Offset Table does not match Number of Frames.'
            )

    @property
    def metadata(self) -> Dataset:
        """pydicom.dataset.Dataset: Metadata"""
        if self._metadata is None:
            self._read_metadata()
        return self._metadata

    def _decode_frame(self, value: bytes):
        """Decode pixel data of an individual frame.

        Parameters
        ----------
        value: bytes
            Pixel data of a frame (potentially compressed in case
            of encapsulated format encoding, depending on the transfer syntax)

        Returns
        -------
        numpy.ndarray
            Decoded pixel data

        Raises
        ------
        ValueError
            When transfer syntax is not supported.

        """
        # This hack creates a small dataset containing a Pixel Data element
        # with only a single frame item, which can then be decoded using the
        # existing pydicom API.
        ds = Dataset()
        ds.file_meta = self.metadata.file_meta
        ds.Rows = self.metadata.Rows
        ds.Columns = self.metadata.Columns
        ds.SamplesPerPixel = self.metadata.SamplesPerPixel
        ds.PhotometricInterpretation = self.metadata.PhotometricInterpretation
        ds.PixelRepresentation = self.metadata.PixelRepresentation
        ds.PlanarConfiguration = self.metadata.get('PlanarConfiguration', None)
        ds.BitsAllocated = self.metadata.BitsAllocated
        ds.BitsStored = self.metadata.BitsStored
        ds.HighBit = self.metadata.HighBit

        if self.metadata.file_meta.TransferSyntaxUID.is_encapsulated:
            ds.PixelData = encapsulate(frames=[value])
        else:
            ds.PixelData = value

        return ds.pixel_array

    @property
    def _pixels_per_frame(self) -> int:
        """int: Number of pixels per frame"""
        return int(math.prod([
            self.metadata.Rows,
            self.metadata.Columns,
            self.metadata.SamplesPerPixel
        ]))

    @property
    def _bytes_per_frame_uncompressed(self) -> int:
        """int: Number of bytes per frame when uncompressed"""
        n_pixels = self._pixels_per_frame
        bits_allocated = self.metadata.BitsAllocated
        if bits_allocated == 1:
            # Determine the nearest whole number of bytes needed to contain
            #   1-bit pixel data. e.g. 10 x 10 1-bit pixels is 100 bits, which
            #   are packed into 12.5 -> 13 bytes
            return n_pixels // 8 + (n_pixels % 8 > 0)
        else:
            return n_pixels * bits_allocated // 8

    def close(self) -> None:
        """Close file."""
        self._fp.close()

    def read_frame_raw(self, index: int) -> bytes:
        """Read the raw pixel data of an individual frame item.

        Parameters
        ----------
        index: int
            Zero-based frame index

        Returns
        -------
        bytes
            Pixel data of a given frame item encoded in the transfer syntax.

        Raises
        ------
        IOError
            When frame could not be read

        """
        if index > self.number_of_frames:
            raise ValueError('Frame index exceeds number of frames in image.')

        logger.debug(f'read frame #{index}')

        if self._metadata is None:
            self._read_metadata()

        frame_offset = self._basic_offset_table[index]
        self._fp.seek(self._first_frame_offset + frame_offset, 0)
        if self.metadata.file_meta.TransferSyntaxUID.is_encapsulated:
            try:
                stop_at = self._basic_offset_table[index + 1] - frame_offset
            except IndexError:
                # For the last frame, there is no next offset available.
                stop_at = -1
            n = 0
            # A frame may consist of multiple items (fragments).
            fragments = []
            while True:
                tag = TupleTag(self._fp.read_tag())
                if n == stop_at or int(tag) == SequenceDelimiterTag:
                    break
                if int(tag) != ItemTag:
                    raise ValueError(f'Failed to read frame #{index}.')
                length = self._fp.read_UL()
                fragments.append(self._fp.read(length))
                n += 4 + 4 + length
            frame_data = b''.join(fragments)
        else:
            frame_data = self._fp.read(self._bytes_per_frame_uncompressed)

        if len(frame_data) == 0:
            raise IOError(f'Failed to read frame #{index}.')

        return frame_data

    def read_frame(self, index: int):
        """Read and decode the pixel data of an individual frame item.

        Parameters
        ----------
        index: int
            Zero-based frame index

        Returns
        -------
        numpy.ndarray
            Array of decoded pixels of the frame with shape (Rows x Columns)
            in case of a monochrome image or (Rows x Columns x SamplesPerPixel)
            in case of a color image.

        Raises
        ------
        IOError
            When frame could not be read

        """
        frame_data = self.read_frame_raw(index)

        logger.debug(f'decode frame #{index}')

        if self.metadata.BitsAllocated == 1:
            unpacked_frame = unpack_bits(frame_data)
            rows, columns = self.metadata.Rows, self.metadata.Columns
            n_pixels = self._pixels_per_frame
            pixel_offset = int(((index * n_pixels / 8) % 1) * 8)
            pixel_array = unpacked_frame[pixel_offset:pixel_offset + n_pixels]
            return pixel_array.reshape(rows, columns)

        frame_array = self._decode_frame(frame_data)

        return frame_array

    @property
    def number_of_frames(self) -> int:
        """int: Number of frames"""
        try:
            return int(self.metadata.NumberOfFrames)
        except AttributeError:
            return 1<|MERGE_RESOLUTION|>--- conflicted
+++ resolved
@@ -11,11 +11,7 @@
 from pathlib import Path
 from typing import (
     BinaryIO, Union, Optional, List, Any, Callable, cast, MutableSequence,
-<<<<<<< HEAD
     Iterator, Dict, Tuple
-=======
-    Iterator, Dict
->>>>>>> 4693362f
 )
 import traceback
 import warnings
@@ -33,11 +29,7 @@
 from pydicom.dicomdir import DicomDir
 from pydicom.encaps import get_frame_offsets
 from pydicom.errors import InvalidDicomError
-<<<<<<< HEAD
 from pydicom.filebase import DicomFile, DicomFileLike
-=======
-from pydicom.filebase import DicomFileLike
->>>>>>> 4693362f
 from pydicom.fileutil import (
     read_undefined_length_value, path_from_pathlike, PathType, _unpack_tag
 )
