# -*- coding: utf-8 -*-
# Copyright 2008-2019 pydicom authors. See LICENSE file for details.
import json

import pytest

from pydicom import dcmread
from pydicom.data import get_testdata_file
from pydicom.dataelem import DataElement
from pydicom.dataset import Dataset
from pydicom.tag import Tag, BaseTag
from pydicom.valuerep import PersonName


class TestPersonName:
    def test_json_pn_from_file(self):
        with open(get_testdata_file("test_PN.json")) as s:
            ds = Dataset.from_json(s.read())
        assert isinstance(ds[0x00080090].value, PersonName)
        assert isinstance(ds[0x00100010].value, PersonName)
        inner_seq = ds[0x04000561].value[0][0x04000550]
        dataelem = inner_seq[0][0x00100010]
        assert isinstance(dataelem.value, PersonName)

    def test_pn_components_to_json(self):
        def check_name(tag, components):
            # we cannot directly compare the dictionaries, as they are not
            # guaranteed insertion-ordered in Python < 3.7
            value = ds_json[tag]['Value']
            assert 1 == len(value)
            value = value[0]
            if len(components) == 3:
                assert components[2] == value['Phonetic']
            else:
                assert 'Phonetic' not in value
            if len(components) >= 2:
                assert components[1] == value['Ideographic']
            else:
                assert 'Ideographic' not in value
            assert components[0] == value['Alphabetic']

        ds = Dataset()
        ds.add_new(0x00100010, 'PN', 'Yamada^Tarou=山田^太郎=やまだ^たろう')
        ds.add_new(0x00091001, 'PN', 'Yamada^Tarou')
        ds.add_new(0x00091002, 'PN', 'Yamada^Tarou==')
        ds.add_new(0x00091003, 'PN', '=山田^太郎=やまだ^たろう')
        ds.add_new(0x00091004, 'PN', 'Yamada^Tarou==やまだ^たろう')
        ds.add_new(0x00091005, 'PN', '==やまだ^たろう')
        ds.add_new(0x00091006, 'PN', '=山田^太郎')
        ds.add_new(0x00091007, 'PN', 'Yamada^Tarou=山田^太郎')
        ds_json = ds.to_json_dict()
        check_name('00100010', ['Yamada^Tarou', '山田^太郎', 'やまだ^たろう'])
        check_name('00091001', ['Yamada^Tarou'])
        check_name('00091002', ['Yamada^Tarou'])
        check_name('00091003', ['', '山田^太郎', 'やまだ^たろう'])
        check_name('00091004', ['Yamada^Tarou', '', 'やまだ^たろう'])
        check_name('00091005', ['', '', 'やまだ^たろう'])
        check_name('00091006', ['', '山田^太郎'])
        check_name('00091007', ['Yamada^Tarou', '山田^太郎'])

    def test_pn_components_from_json(self):
        # this is the encoded dataset from the previous test, with some
        # empty components omitted
        ds_json = ('{"00100010": {"vr": "PN", "Value": [{"Alphabetic": '
                   '"Yamada^Tarou", "Ideographic": "山田^太郎", '
                   '"Phonetic": "やまだ^たろう"}]}, '
                   '"00091001": {"vr": "PN", "Value": '
                   '[{"Alphabetic": "Yamada^Tarou"}]}, '
                   '"00091002": {"vr": "PN", "Value": '
                   '[{"Alphabetic": "Yamada^Tarou", "Ideographic": "", '
                   '"Phonetic": ""}]}, '
                   '"00091003": {"vr": "PN", "Value": [{'
                   '"Ideographic": "山田^太郎", '
                   '"Phonetic": "やまだ^たろう"}]}, '
                   '"00091004": {"vr": "PN", "Value": '
                   '[{"Alphabetic": "Yamada^Tarou", '
                   '"Phonetic": "やまだ^たろう"}]}, '
                   '"00091005": {"vr": "PN", "Value": '
                   '[{"Phonetic": "やまだ^たろう"}]}, '
                   '"00091006": {"vr": "PN", "Value":'
                   ' [{"Ideographic": "山田^太郎"}]}, '
                   '"00091007": {"vr": "PN", "Value": '
                   '[{"Alphabetic": "Yamada^Tarou", '
                   '"Ideographic": "山田^太郎"}]}}')

        ds = Dataset.from_json(ds_json)
        assert 'Yamada^Tarou=山田^太郎=やまだ^たろう' == ds.PatientName
        assert 'Yamada^Tarou' == ds[0x00091001].value
        assert 'Yamada^Tarou' == ds[0x00091002].value
        assert '=山田^太郎=やまだ^たろう' == ds[0x00091003].value
        assert 'Yamada^Tarou==やまだ^たろう' == ds[0x00091004].value
        assert '==やまだ^たろう' == ds[0x00091005].value
        assert '=山田^太郎' == ds[0x00091006].value
        assert 'Yamada^Tarou=山田^太郎' == ds[0x00091007].value

    def test_empty_value(self):
        ds = Dataset()
        ds.add_new(0x00100010, 'PN', '')
        ds_json = ds.to_json_dict()
        assert '00100010' in ds_json
        assert 'Value' not in ds_json['00100010']

    def test_multi_value_to_json(self):
        ds = Dataset()
        patient_names = ['Buc^Jérôme', 'Διονυσιος', 'Люкceмбypг']
        ds.add_new(0x00091001, 'PN', patient_names)
        ds_json = ds.to_json_dict()
        assert [{'Alphabetic': 'Buc^Jérôme'},
                {'Alphabetic': 'Διονυσιος'},
                {'Alphabetic': 'Люкceмбypг'}] == ds_json['00091001']['Value']

    def test_dataelem_from_json(self):
        tag = 0x0080090
        vr = "PN"
        value = [{"Alphabetic": ""}]
        dataelem = DataElement.from_json(Dataset, tag, vr, value, "Value")
        assert isinstance(dataelem.value, PersonName)


class TestAT:
    def test_to_json(self):
        ds = Dataset()
        ds.add_new(0x00091001, 'AT', [0x00100010, 0x00100020])
        ds.add_new(0x00091002, 'AT', Tag(0x28, 0x02))
        ds.add_new(0x00091003, 'AT', BaseTag(0x00280002))
        ds.add_new(0x00091004, 'AT', [0x00280002, Tag('PatientName')])
        ds_json = ds.to_json_dict()

        assert ['00100010', '00100020'] == ds_json['00091001']['Value']
        assert ['00280002'] == ds_json['00091002']['Value']
        assert ['00280002'] == ds_json['00091003']['Value']
        assert ['00280002', '00100010'] == ds_json['00091004']['Value']

    def test_from_json(self):
        ds_json = ('{"00091001": {"vr": "AT", "Value": ["000910AF"]}, '
                   '"00091002": {"vr": "AT", "Value": ["00100010", '
                   '"00100020", "00100030"]}}')
        ds = Dataset.from_json(ds_json)
        assert 0x000910AF == ds[0x00091001].value
        assert [0x00100010, 0x00100020, 0x00100030] == ds[0x00091002].value

    def test_invalid_value_in_json(self):
        ds_json = ('{"00091001": {"vr": "AT", "Value": ["000910AG"]}, '
                   '"00091002": {"vr": "AT", "Value": ["00100010"]}}')
        with pytest.warns(UserWarning, match='Invalid value "000910AG" for '
                                             'AT element - ignoring it'):
            ds = Dataset.from_json(ds_json)
            assert ds[0x00091001].value is None
            assert 0x00100010 == ds[0x00091002].value

    def test_invalid_tag_in_json(self):
        ds_json = ('{"000910AG": {"vr": "AT", "Value": ["00091000"]}, '
                   '"00091002": {"vr": "AT", "Value": ["00100010"]}}')
        with pytest.raises(ValueError, match="Data element '000910AG' could "
                                             "not be loaded from JSON:"):
            ds = Dataset.from_json(ds_json)
            assert ds[0x00091001].value is None
            assert 0x00100010 == ds[0x00091002].value


class TestDataSetToJson:
    def test_json_from_dicom_file(self, no_numpy_use):
        ds1 = Dataset(dcmread(get_testdata_file("CT_small.dcm")))
        ds_json = ds1.to_json()
        ds2 = Dataset.from_json(ds_json)
        assert ds1 == ds2

        ds_json = ds1.to_json_dict()
        ds2 = Dataset.from_json(ds_json)
        assert ds1 == ds2

    def test_roundtrip(self):
        ds = Dataset()
        ds.add_new(0x00080005, 'CS', 'ISO_IR 100')
        ds.add_new(0x00090010, 'LO', 'Creator 1.0')
        ds.add_new(0x00091001, 'SH', 'Version1')
        ds.add_new(0x00091002, 'OB', b'BinaryContent')
        ds.add_new(0x00091003, 'OW', b'\x0102\x3040\x5060')
        ds.add_new(0x00091004, 'OF', b'\x00\x01\x02\x03\x04\x05\x06\x07')
        ds.add_new(0x00091005, 'OD', b'\x00\x01\x02\x03\x04\x05\x06\x07'
                                     b'\x01\x01\x02\x03\x04\x05\x06\x07')
        ds.add_new(0x00091006, 'OL', b'\x00\x01\x02\x03\x04\x05\x06\x07'
                                     b'\x01\x01\x02\x03')
        ds.add_new(0x00091007, 'UI', '1.2.3.4.5.6')
        ds.add_new(0x00091008, 'DA', '20200101')
        ds.add_new(0x00091009, 'TM', '115500')
        ds.add_new(0x0009100a, 'DT', '20200101115500.000000')
        ds.add_new(0x0009100b, 'UL', 3000000000)
        ds.add_new(0x0009100c, 'SL', -2000000000)
        ds.add_new(0x0009100d, 'US', 40000)
        ds.add_new(0x0009100e, 'SS', -22222)
        ds.add_new(0x0009100f, 'FL', 3.14)
        ds.add_new(0x00091010, 'FD', 3.14159265)
        ds.add_new(0x00091011, 'CS', 'TEST MODE')
        ds.add_new(0x00091012, 'PN', 'CITIZEN^1')
        ds.add_new(0x00091013, 'PN', 'Yamada^Tarou=山田^太郎=やまだ^たろう')
        ds.add_new(0x00091014, 'IS', '42')
        ds.add_new(0x00091015, 'DS', '3.14159265')
        ds.add_new(0x00091016, 'AE', b'CONQUESTSRV1')
        ds.add_new(0x00091017, 'AS', '055Y')
        ds.add_new(0x00091018, 'LT', 50 * 'Калинка,')
        ds.add_new(0x00091019, 'UC', 'LONG CODE VALUE')
        ds.add_new(0x0009101a, 'UN', b'\x0102\x3040\x5060')
        ds.add_new(0x0009101b, 'UR', 'https://example.com')
        ds.add_new(0x0009101c, 'AT', [0x00100010, 0x00100020])
        ds.add_new(0x0009101d, 'ST', 100 * 'علي بابا')
        ds.add_new(0x0009101e, 'SH', 'Διονυσιος')
        ds.add_new(0x00090011, 'LO', 'Creator 2.0')
        ds.add_new(0x00091101, 'SH', 'Version2')
        ds.add_new(0x00091102, 'US', 2)

        json_string = ds.to_json()
        json_model = json.loads(json_string)

        assert json_model['00080005']['Value'] == ['ISO_IR 100']
        assert json_model['00091007']['Value'] == ['1.2.3.4.5.6']
        assert json_model['0009100A']['Value'] == ['20200101115500.000000']
        assert json_model['0009100B']['Value'] == [3000000000]
        assert json_model['0009100C']['Value'] == [-2000000000]
        assert json_model['0009100D']['Value'] == [40000]
        assert json_model['0009100F']['Value'] == [3.14]
        assert json_model['00091010']['Value'] == [3.14159265]
        assert json_model['00091018']['Value'] == [50 * 'Калинка,']

        ds2 = Dataset.from_json(json_string)
        assert ds == ds2
        ds2 = Dataset.from_json(json_model)
        assert ds == ds2

        json_model2 = ds.to_json_dict()

        assert json_model == json_model2

    def test_dataset_dumphandler(self):
        ds = Dataset()
        ds.add_new(0x00100010, 'PN', 'Jane^Doe')
        # as the order of the keys is not defined, we have to check both
        assert ds.to_json() in ('{"00100010": {"vr": "PN", "Value": [{'
                                '"Alphabetic": "Jane^Doe"}]}}',
                                '{"00100010": {"Value": [{'
                                '"Alphabetic": "Jane^Doe"}], "vr": "PN"}}')

        assert {
                   "00100010": {
                       "vr": "PN", "Value": [{"Alphabetic": "Jane^Doe"}]}
               } == ds.to_json(dump_handler=lambda d: d)

    def test_dataelement_dumphandler(self):
        element = DataElement(0x00100010, 'PN', 'Jane^Doe')
        # as the order of the keys is not defined, we have to check both
        assert element.to_json() in ('{"vr": "PN", "Value": [{'
                                     '"Alphabetic": "Jane^Doe"}]}',
                                     '{"Value": [{'
                                     '"Alphabetic": "Jane^Doe"}], "vr": "PN"}')

        assert {
                   "vr": "PN", "Value": [{"Alphabetic": "Jane^Doe"}]
               } == element.to_json(dump_handler=lambda d: d)

    def test_sort_order(self):
        """Test that tags are serialized in ascending order."""
        ds = Dataset()
        ds.add_new(0x00100040, 'CS', 'F')
        ds.add_new(0x00100030, 'DA', '20000101')
        ds.add_new(0x00100020, 'LO', '0017')
        ds.add_new(0x00100010, 'PN', 'Jane^Doe')

        ds_json = ds.to_json()
        assert ds_json.index('"00100010"') < ds_json.index('"00100020"')
        assert ds_json.index('"00100020"') < ds_json.index('"00100030"')
        assert ds_json.index('"00100030"') < ds_json.index('"00100040"')


class TestSequence:
    def test_nested_sequences(self):
        test1_json = get_testdata_file("test1.json")
        with open(test1_json) as f:
            with pytest.warns(UserWarning,
                              match='no bulk data URI handler provided '):
                ds = Dataset.from_json(f.read())
            del ds.PixelData
        ds2 = Dataset.from_json(ds.to_json())
        assert ds == ds2


class TestBinary:
    def test_inline_binary(self):
        ds = Dataset()
        ds.add_new(0x00091002, 'OB', b'BinaryContent')
        ds_json = ds.to_json_dict()
        assert "00091002" in ds_json
        assert "QmluYXJ5Q29udGVudA==" == ds_json["00091002"]["InlineBinary"]
        ds1 = Dataset.from_json(ds_json)
        assert ds == ds1
        # also test if the binary is enclosed in a list
        ds_json["00091002"]["InlineBinary"] = ["QmluYXJ5Q29udGVudA=="]
        ds1 = Dataset.from_json(ds_json)
        assert ds == ds1

    def test_invalid_inline_binary(self):
        msg = ('"InlineBinary" of data element "00091002" '
               'must be a bytes-like object.')
        ds_json = '{"00091002": {"vr": "OB", "InlineBinary": 42}}'
        with pytest.raises(TypeError, match=msg):
            Dataset.from_json(ds_json)

        ds_json = '{"00091002": {"vr": "OB", "InlineBinary": [42]}}'
        with pytest.raises(TypeError, match=msg):
            Dataset.from_json(ds_json)

    def test_valid_bulkdata_uri(self):
        ds_json = ('{"00091002": {"vr": "OB", "BulkDataURI": '
                   '"http://example.com/bulkdatahandler"}}')
        msg = r"no bulk data URI handler provided"
        with pytest.warns(UserWarning, match=msg):
            ds = Dataset.from_json(ds_json)
        assert 0x00091002 in ds

        ds_json = ('{"00091002": {"vr": "OB", "BulkDataURI": '
                   '["http://example.com/bulkdatahandler"]}}')
        with pytest.warns(UserWarning, match=msg):
            ds = Dataset.from_json(ds_json)
        assert 0x00091002 in ds

    def test_invalid_bulkdata_uri(self):
        msg = ('"BulkDataURI" of data element "00091002" '
               'must be a string.')
        ds_json = '{"00091002": {"vr": "OB", "BulkDataURI": 42}}'
        with pytest.raises(TypeError, match=msg):
            Dataset.from_json(ds_json)

        ds_json = '{"00091002": {"vr": "OB", "BulkDataURI": [42]}}'
        with pytest.raises(TypeError, match=msg):
            Dataset.from_json(ds_json)

    def test_bulk_data_reader_is_called(self):
        def bulk_data_reader(value):
            return b'xyzzy'

        json_data = {
            "00091002": {"vr": "OB", "BulkDataURI": "https://a.dummy.url"}
        }
        ds = Dataset().from_json(json.dumps(json_data), bulk_data_reader)

        assert b'xyzzy' == ds[0x00091002].value

    def test_bulk_data_reader_is_called_2(self):
        def bulk_data_reader(tag, vr, value):
            return b'xyzzy'

        json_data = {
            "00091002": {"vr": "OB", "BulkDataURI": "https://a.dummy.url"}
        }
        ds = Dataset().from_json(json.dumps(json_data), bulk_data_reader)

        assert b'xyzzy' == ds[0x00091002].value

    def test_bulk_data_reader_is_called_within_SQ(self):
        def bulk_data_reader(_):
            return b'xyzzy'

        json_data = {
            "003a0200": {
<<<<<<< HEAD
                "vr": "SQ", 
=======
                "vr": "SQ",
>>>>>>> 384b8bee
                "Value": [
                    {
                        "54001010": {
                            "vr": "OW",
                            "BulkDataURI": "https://a.dummy.url"
                        }
                    }
                ]
            }
        }

        ds = Dataset().from_json(json.dumps(json_data), bulk_data_reader)

        assert b'xyzzy' == ds[0x003a0200].value[0][0x54001010].value<|MERGE_RESOLUTION|>--- conflicted
+++ resolved
@@ -361,11 +361,7 @@
 
         json_data = {
             "003a0200": {
-<<<<<<< HEAD
-                "vr": "SQ", 
-=======
                 "vr": "SQ",
->>>>>>> 384b8bee
                 "Value": [
                     {
                         "54001010": {
