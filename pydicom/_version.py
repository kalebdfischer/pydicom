"""Pure python package for DICOM medical file reading and writing."""
import re
from typing import Tuple


<<<<<<< HEAD
__version__: str = '2.2.0.dev0'
=======
__version__: str = '2.1.1'
>>>>>>> 384b8bee
__version_info__: Tuple[str, str, str] = tuple(
    re.match(r'(\d+\.\d+\.\d+).*', __version__).group(1).split('.')
)


# DICOM Standard version used for:
#   _dicom_dict, _uid_dict and _storage_sopclass_uids
__dicom_version__: str = '2020d'<|MERGE_RESOLUTION|>--- conflicted
+++ resolved
@@ -3,11 +3,8 @@
 from typing import Tuple
 
 
-<<<<<<< HEAD
 __version__: str = '2.2.0.dev0'
-=======
-__version__: str = '2.1.1'
->>>>>>> 384b8bee
+
 __version_info__: Tuple[str, str, str] = tuple(
     re.match(r'(\d+\.\d+\.\d+).*', __version__).group(1).split('.')
 )
