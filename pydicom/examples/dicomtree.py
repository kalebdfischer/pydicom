--- conflicted
+++ resolved
@@ -15,10 +15,7 @@
 else:
     import tkinter.tix as tkinter_tix
 
-<<<<<<< HEAD
-=======
 
->>>>>>> b440b5aa
 def RunTree(w, filename):
     top = tkinter_tix.Frame(w, relief=tkinter_tix.RAISED, bd=1)
     tree = tkinter_tix.Tree(top, options="hlist.columns 2")
